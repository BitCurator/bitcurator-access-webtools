#!/usr/bin/python
# coding=UTF-8
#
# BitCurator Access Webtools (Disk Image Access for the Web)
# Copyright (C) 2014 - 2016
# All rights reserved.
#
# This code is distributed under the terms of the GNU General Public
# License, Version 3. See the text file "COPYING" for further details
# about the terms of this license.
#
# This file contains the user login routines for BitCurator Access webtools.
# Ref: http://code.tutsplus.com/tutorials/intro-to-flask-signing-in-and-out--net-29982
#
import logging

from flask import Flask, render_template, url_for, Response
from flask.ext.sqlalchemy import SQLAlchemy
from werkzeug import generate_password_hash, check_password_hash

# Set up logging location for anyone importing these utils
FORMAT="[%(filename)s:%(lineno)s - %(funcName)20s() ] %(message)s"
logging.basicConfig(filename='/var/log/bcaw.log', level=logging.DEBUG, format=FORMAT)

<<<<<<< HEAD
#app = Flask(__name__)
#db_login = SQLAlchemy(app)

db_login = SQLAlchemy()
###from runserver import db_login
=======
db_login = SQLAlchemy()
>>>>>>> 0b207877

class User(db_login.Model):
  __tablename__ = 'users'
  uid = db_login.Column(db_login.Integer, primary_key = True)
  firstname = db_login.Column(db_login.String(100))
  lastname = db_login.Column(db_login.String(100))
  email = db_login.Column(db_login.String(120), unique=True)
  pwdhash = db_login.Column(db_login.String(200))

  def __init__(self, firstname, lastname, email, password):
    self.firstname = firstname.title()
    self.lastname = lastname.title()
    self.email = email.lower()
    self.set_password(password)

  def set_password(self, password):
    self.pwdhash = generate_password_hash(password)

  def check_password(self, password):
    return check_password_hash(self.pwdhash, password)

def dbinit():
<<<<<<< HEAD
   logging.debug('>>> Creating tables ')
   # print(">>> Creating tables ")
   #db_login.drop_all()
   #db_login.create_all()
=======
   logging.debug('>>> Creating tables ')
>>>>>>> 0b207877
<|MERGE_RESOLUTION|>--- conflicted
+++ resolved
@@ -22,15 +22,7 @@
 FORMAT="[%(filename)s:%(lineno)s - %(funcName)20s() ] %(message)s"
 logging.basicConfig(filename='/var/log/bcaw.log', level=logging.DEBUG, format=FORMAT)
 
-<<<<<<< HEAD
-#app = Flask(__name__)
-#db_login = SQLAlchemy(app)
-
 db_login = SQLAlchemy()
-###from runserver import db_login
-=======
-db_login = SQLAlchemy()
->>>>>>> 0b207877
 
 class User(db_login.Model):
   __tablename__ = 'users'
@@ -53,11 +45,4 @@
     return check_password_hash(self.pwdhash, password)
 
 def dbinit():
-<<<<<<< HEAD
-   logging.debug('>>> Creating tables ')
-   # print(">>> Creating tables ")
-   #db_login.drop_all()
-   #db_login.create_all()
-=======
-   logging.debug('>>> Creating tables ')
->>>>>>> 0b207877
+   logging.debug('>>> Creating tables ')
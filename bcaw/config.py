#!/usr/bin/python
# coding=UTF-8
#
# BitCurator Access Webtools (Disk Image Access for the Web)
# Copyright (C) 2014 - 2016
# All rights reserved.
#
# This code is distributed under the terms of the GNU General Public
# License, Version 3. See the text file "COPYING" for further details
# about the terms of this license.
#
# This file contains items that can be configured in BitCurator Access Webtools.
#
# IMAGEDIR - the local directory containing your disk images
# SQLALCHEMY_DATABASE_URI - the local db URI (you must configure a postgres
#                           database before running the main script.

<<<<<<< HEAD
IMAGEDIR = "/vagrant/disk-images"
=======
#IMAGEDIR = "/vagrant/disk-images"
##SQLALCHEMY_DATABASE_URI = "postgresql://bcadmin:bcadmin@localhost/bcdb"
#SQLALCHEMY_DATABASE_URI = "postgresql://vagrant:vagrant@localhost/bca_db"
#INDEX_DIR = "/vagrant/lucene_index"
#FILES_TO_INDEX_DIR = "/vagrant/files_to_index"

IMAGEDIR = "/var/www/bcaw/disk-images"
>>>>>>> 13f8038c
#SQLALCHEMY_DATABASE_URI = "postgresql://bcadmin:bcadmin@localhost/bcdb"
SQLALCHEMY_DATABASE_URI = "postgresql://vagrant:vagrant@localhost/bca_db"
INDEX_DIR = "/vagrant/lucene_index"
FILES_TO_INDEX_DIR = "/vagrant/files_to_index"<|MERGE_RESOLUTION|>--- conflicted
+++ resolved
@@ -15,9 +15,6 @@
 # SQLALCHEMY_DATABASE_URI - the local db URI (you must configure a postgres
 #                           database before running the main script.
 
-<<<<<<< HEAD
-IMAGEDIR = "/vagrant/disk-images"
-=======
 #IMAGEDIR = "/vagrant/disk-images"
 ##SQLALCHEMY_DATABASE_URI = "postgresql://bcadmin:bcadmin@localhost/bcdb"
 #SQLALCHEMY_DATABASE_URI = "postgresql://vagrant:vagrant@localhost/bca_db"
@@ -25,8 +22,7 @@
 #FILES_TO_INDEX_DIR = "/vagrant/files_to_index"
 
 IMAGEDIR = "/var/www/bcaw/disk-images"
->>>>>>> 13f8038c
 #SQLALCHEMY_DATABASE_URI = "postgresql://bcadmin:bcadmin@localhost/bcdb"
 SQLALCHEMY_DATABASE_URI = "postgresql://vagrant:vagrant@localhost/bca_db"
-INDEX_DIR = "/vagrant/lucene_index"
-FILES_TO_INDEX_DIR = "/vagrant/files_to_index"+INDEX_DIR = "/var/www/bcaw/lucene_index"
+FILES_TO_INDEX_DIR = "/var/www/bcaw/files_to_index"

#!/usr/bin/python
# coding=UTF-8
#
# BitCurator Access Webtools (Disk Image Access for the Web)
# Copyright (C) 2014 - 2016
# All rights reserved.
#
# This code is distributed under the terms of the GNU General Public
# License, Version 3. See the text file "COPYING" for further details
# about the terms of this license.
#
# This file is part of the BitCurator Access Webtools application.
# Code is used from the samples provided in Lucene download package.
# It provides routines to index the given text files and to search for
# a specified string using these indexes.
#
INDEX_DIR = "IndexFiles.index"

import sys, os, lucene, threading, time
import logging
from datetime import datetime
import subprocess
from subprocess import Popen,PIPE

from java.io import File
from org.apache.lucene.analysis.miscellaneous import LimitTokenCountAnalyzer
from org.apache.lucene.analysis.standard import StandardAnalyzer
from org.apache.lucene.document import Document, Field, FieldType
from org.apache.lucene.index import FieldInfo, IndexWriter, IndexWriterConfig
from org.apache.lucene.store import SimpleFSDirectory
from org.apache.lucene.util import Version
from org.apache.lucene.queryparser.classic import QueryParser

# Set up logging location for anyone importing these utils
FORMAT="[%(filename)s:%(lineno)s - %(funcName)20s() ] %(message)s"
logging.basicConfig(filename='/var/log/bcaw.log', level=logging.DEBUG, format=FORMAT)

class IndexFiles(object):
    """ IndexFiles takes the root of a directory structure and the destination
        directory as arguments to create Lucene indexes for the directory
        and copy the indexs into the target directory.
        Attributes:
        root: Root of the directory structure containing files to be indexed.
        store_dir: Output directory where indexes are to be stored.
    """
    def __init__(self, root, store_dir):

        if not os.path.exists(store_dir):
            os.mkdir(store_dir, 0777)


        # NOTE: Hardcoded the analyzer instead of passing it
        lucene.initVM()
        '''
        vm_env = lucene.getVMEnv()
        vm_env.attachCurrentThread()
        '''
        analyzer = StandardAnalyzer(Version.LUCENE_CURRENT)
        store = SimpleFSDirectory(File(store_dir))
        analyzer = LimitTokenCountAnalyzer(analyzer, 1048576)
        config = IndexWriterConfig(Version.LUCENE_CURRENT, analyzer)

        # Set the permissions to 777 for the index directory and the write.lock file
        chmod_indexdir_cmd = "chmod 0777 " + store_dir
        writelock_file = store_dir + "/" + "write.lock"
        chmod_writelock_cmd = "chmod 0777 " + writelock_file

        if os.path.exists(store_dir):
            cicmd=os.popen("sudo -S %s"%(chmod_indexdir_cmd), 'w').write('vagrant')

        if os.path.exists(writelock_file):
            cwcmd=os.popen("sudo -S %s"%(chmod_writelock_cmd), 'w').write('vagrant')

        # setting CREATE will rewrite over the existing indexes.
        ###config.setOpenMode(IndexWriterConfig.OpenMode.CREATE)

        writer = IndexWriter(store, config)

        self.indexDocs(root, writer)
        writer.close()

    def indexDocs(self, root, writer):

        # t1 is used for filenames and t2 is used for contents
        t1 = FieldType()
        t1.setIndexed(True)
        t1.setStored(True)
        t1.setTokenized(False)
        t1.setIndexOptions(FieldInfo.IndexOptions.DOCS_AND_FREQS)

        t2 = FieldType()
        t2.setIndexed(True)
        t2.setStored(False)
        t2.setTokenized(True)
        t2.setIndexOptions(FieldInfo.IndexOptions.DOCS_AND_FREQS_AND_POSITIONS)

        for root, dirnames, filenames in os.walk(root):
            for filename in filenames:
                # We can index only a certain types of files
                if not (filename.endswith('.txt') or filename.endswith('.pdf') or filename.endswith('.xml') or filename.endswith('.doc') or filename.endswith('.odt')):
                    continue
                try:
                    file_path = os.path.join(root, filename)
                    outfile_path = file_path

                    # First convert PDF and DOC files to text
                    if filename.endswith('.pdf'):
                        outfile = filename.replace('.pdf', '.txt')
                        outfile_path = os.path.join(root, outfile)
                        cmd = 'pdftotext ' + '-layout ' + "'"+ file_path +  "'" + ' ' + "'" + outfile_path + "'"
<<<<<<< HEAD
                        ## print "[D1]: indexDocs: pdftotext Command: ", cmd
=======
>>>>>>> 0b207877
                        subprocess.check_output(cmd, shell=True)
                        file_path = outfile_path
                    elif filename.endswith('.doc'):
                        outfile = filename.replace('.doc', '.txt')
                        outfile_path = os.path.join(root, outfile)
                        cmd = 'antiword ' +  file_path + ' >> ' + outfile_path
                        subprocess.check_output(cmd, shell=True)
                        file_path = outfile_path
                    elif filename.endswith('.odt'):
                        outfile = filename.replace('.odt', '.txt')
                        outfile_path = os.path.join(root, outfile)
                        cmd = 'odttotext ' + '-layout ' + "'"+ file_path +  "'" + ' ' + "'" + outfile_path + "'"
<<<<<<< HEAD
                        ## print "[D1]: indexDocs: odttotext Command: ", cmd
=======
>>>>>>> 0b207877
                        subprocess.check_output(cmd, shell=True)
                        file_path = outfile_path

                    file = open(file_path)
                    contents = unicode(file.read(), 'iso-8859-1')
                    file.close()
                    doc = Document()
                    doc.add(Field("name", filename, t1))
                    doc.add(Field("path", root, t1))
                    if len(contents) > 0:
                        doc.add(Field("contents", contents, t2))
                    else:
                        logging.debug('warning: no content in %s', filename)
                    writer.addDocument(doc)
                except Exception, e:
                    logging.debug('Failed in indexDocs: %s', e)

def searchIndexedFiles(searcher, analyzer, search_text):
    """ Searces the Lucene index created by indexDocs for the given string,
        search_text
    """
    search_list = []
    logging.debug('Searching for: %s', search_text)
    query = QueryParser(Version.LUCENE_CURRENT, "contents",
                        analyzer).parse(search_text)
    scoreDocs = searcher.search(query, 50).scoreDocs
    logging.debug('%s total matching documents', len(scoreDocs))

    if len(scoreDocs) == 0:
        logging.debug('Query: Not found for : %s', search_text)
        return None
    else:
        for scoreDoc in scoreDocs:
            doc = searcher.doc(scoreDoc.doc)
            file_path = doc.get("path") + "/" + doc.get("name")
            search_list.append(file_path)
        return search_list<|MERGE_RESOLUTION|>--- conflicted
+++ resolved
@@ -108,10 +108,6 @@
                         outfile = filename.replace('.pdf', '.txt')
                         outfile_path = os.path.join(root, outfile)
                         cmd = 'pdftotext ' + '-layout ' + "'"+ file_path +  "'" + ' ' + "'" + outfile_path + "'"
-<<<<<<< HEAD
-                        ## print "[D1]: indexDocs: pdftotext Command: ", cmd
-=======
->>>>>>> 0b207877
                         subprocess.check_output(cmd, shell=True)
                         file_path = outfile_path
                     elif filename.endswith('.doc'):
@@ -124,10 +120,6 @@
                         outfile = filename.replace('.odt', '.txt')
                         outfile_path = os.path.join(root, outfile)
                         cmd = 'odttotext ' + '-layout ' + "'"+ file_path +  "'" + ' ' + "'" + outfile_path + "'"
-<<<<<<< HEAD
-                        ## print "[D1]: indexDocs: odttotext Command: ", cmd
-=======
->>>>>>> 0b207877
                         subprocess.check_output(cmd, shell=True)
                         file_path = outfile_path
 

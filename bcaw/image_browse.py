--- conflicted
+++ resolved
@@ -46,68 +46,6 @@
 checked_list_dict = dict()
 partition_in = dict()
 
-<<<<<<< HEAD
-'''
-NOTE: This function is a copy of bcawBroseImages, but with some changes (like
-not initializing DB). Due to some issue with calling this routine from home(),
-and other route routines, the same code is inlined in those routines for now.
-It needs to be changed by calling this routine instead.
-
-def bcawBrowse(db_init = True):
-    global image_dir
-    image_index = 0
-
-    # Two lists are maintained: image_list: List of image names,
-    # image_db_list: List of the db_elements of all images. Each element is
-    # a db-structure.
-    # Since lists are declared globally, empty them before populating
-    global image_list
-    del image_list[:]
-    global image_db_list
-    del image_db_list [:]
-
-    # Create the DB. FIXME: This needs to be called from runserver.py
-    # before calling run. That seems to have some issues. So calling from
-    # here for now. Need to fix it.
-    if db_init == True:
-        session1 = bcaw_db.bcawdb()
-
-    dm = bcaw()
-    for img in os.listdir(image_dir):
-        if img.endswith(".E01") or img.endswith(".AFF"):
-            ## print img
-            global image_list
-
-            image_path = image_dir+'/'+img
-            dm.num_partitions = dm.bcawGetPartInfoForImage(image_path, image_index)
-            image_list.append(img, dm.num_partitions)
-
-            idb = bcaw_db.BcawImages.query.filter_by(image_name=img).first()
-            image_db_list.append(idb)
-            ## print("D: IDB: image_index:{}, image_name:{}, acq_date:{}, md5: {}".format(image_index, idb.image_name, idb.acq_date, idb.md5))
-            image_index +=1
-        else:
-            continue
-
-    # Render the template for main page.
-    # print 'D: Image_list: ', image_list
-    global num_images
-    num_images = len(image_list)
-
-    user = "Sign In"
-    signup_out = "Sign Up"
-    if 'email' in session:
-      user = session['email']
-      signup_out = "Sign Out"
-
-    qform = QueryForm()
-
-    return render_template('fl_temp_ext.html', image_list=image_list, np=dm.num_partitions, image_db_list=image_db_list, user=user, signup_out = signup_out, form=qform)
-
-'''
-
-=======
->>>>>>> 0b207877
 # image_matrix is a global list of dictioaries, bcaw_imginfo, one per image.
 image_matrix = []
 bcaw_imginfo = ['img_index', 'img_name', 'img_db_exists', 'dfxml_db_exists', 'index_exists']
@@ -199,11 +137,6 @@
 
             idb = bcaw_db.BcawImages.query.filter_by(image_name=img).first()
             image_db_list.append(idb)
-<<<<<<< HEAD
-
-            ## print("D: IDB: image_index:{}, image_name:{}, acq_date:{}, md5: {}".format(image_index, idb.image_name, idb.acq_date, idb.md5))
-=======
->>>>>>> 0b207877
 
             # Populate the image info table with this image name and index
             if bcawIsImgInMatrix(img):
@@ -332,12 +265,6 @@
 
             # if file_list is None, continue
             if new_filelist_root == None:
-<<<<<<< HEAD
-                ## print "Index-debug1: GetFileList returned Null filelist_root \
-                ##          for Image Path {}, partnum {}, new_path: \
-                ##          {}".format(image_path, partnum, new_path)
-=======
->>>>>>> 0b207877
                 continue
 
             # Call the function recursively
@@ -454,10 +381,6 @@
 #
 @app.route('/image/<image_name>/<image_partition>/', defaults={'filepath': ''})
 @app.route('/image/<image_name>/<image_partition>/<path:filepath>/')
-<<<<<<< HEAD
-
-=======
->>>>>>> 0b207877
 def file_clicked(image_name, image_partition, filepath, inode=None):
     logging.debug('File_clicked: Rendering Template for subdirectory or contents of a file ')
     logging.debug('D: image_name: %s', image_name)
@@ -469,12 +392,6 @@
     inode = request.args.get('inode')
     logging.debug('D: Inode: %s ', inode)
 
-<<<<<<< HEAD
-    # print("D: Files: Rendering Template for subdirectory or contents of a file: ",
-          ## image_name, image_partition, path)
-
-=======
->>>>>>> 0b207877
     image_index = bcawGetImageIndex(str(image_name), False)
     image_path = image_dir+'/'+image_name
 
@@ -598,11 +515,6 @@
 
             offset += len(data)
             total_data = total_data+data
-<<<<<<< HEAD
-            # print "Length OF TOTAL DATA: ", len(total_data)
-
-=======
->>>>>>> 0b207877
 
         mime = MimeTypes()
         mime_type, a = mime.guess_type(file_name)
@@ -660,10 +572,6 @@
             dm.num_partitions = dm.bcawGetPartInfoForImage(image_path, image_index)
             idb = bcaw_db.BcawImages.query.filter_by(image_name=img).first()
             image_db_list.append(idb)
-<<<<<<< HEAD
-            ## print("D: IDB: image_index:{}, image_name:{}, acq_date:{}, md5: {}".format(image_index, idb.image_name, idb.acq_date, idb.md5))
-=======
->>>>>>> 0b207877
             image_index +=1
         else:
             continue
@@ -830,35 +738,6 @@
                                 search_result_file_list=search_result_file_list,
                                 search_result_image_list=search_result_image_list,
                                 user=user, signup_out = signup_out, form=form)
-<<<<<<< HEAD
-
-
-    elif request.method == 'GET':
-        return render_template('fl_query.html', form=form)
-
-
-    ##query = bcaw_query(BcawDfxmlInfo, phrase)
-    #engine = create_engine('postgresql://vagrant:vagrant@localhost/bca_db')
-
-    '''
-    engine = create_engine('postgresql://vagrant:vagrant@localhost/bca_db')
-
-    #Base.metadata.create_all(engine)
-    db_login.Model.metadata.create_all(engine)
-
-    Session = sessionmaker(bind=engine)
-    session = Session()
-
-    query1 = session.query(bcaw_db.BcawDfxmlInfo)
-
-    print("QUERY PASSED ")
-    #print(query1)
-
-    ####query = search(query1, 'astronaut.jpg', vector=bcaw_db.BcawDfxmlInfo.fo_filename)
-    query = search(query1, 'astronaut.jpg', vector=bcaw_db.BcawDfxmlInfo.fo_filename)
-=======
->>>>>>> 0b207877
-
 
     elif request.method == 'GET':
         return render_template('fl_query.html', form=form)
@@ -1230,10 +1109,6 @@
         # Task status
         task_type = "Build_dfxml_tables"
         task_id_table['Build_dfxml_tables'] = task.id
-<<<<<<< HEAD
-        #db_option = 7
-=======
->>>>>>> 0b207877
         db_option_msg = url_for('taskstatus', task_type='Build_dfxml_tables')
         is_option_msg_url = True
         option_msg_with_url = "DFXML Table being built. Click to see status: "
@@ -1400,10 +1275,6 @@
                 db_option_msg = "Table bcaw_dfxmlinfo already exists for image " + image_name
             else:
                 logging.debug('>> Building DFXML table for image %s', image_name)
-<<<<<<< HEAD
-                # print ">> Building DFXML table for image ", image_name
-=======
->>>>>>> 0b207877
                 retval, db_option_msg = bcaw_db.dbBuildTableForImage(image_name, bld_imgdb = False, bld_dfxmldb = True)
                 if retval == 0:
                     db_option_msg = "Built DFXML Table"
@@ -1439,17 +1310,6 @@
     return redirect(url_for('admin'))
 
   user = User.query.filter_by(email = session['email']).first()
-<<<<<<< HEAD
-
-'''
-  if user is None:
-    return redirect(url_for('signin'))
-  else:
-    # Check if user has the permission to do admin services
-    return render_template('fl_profile.html')   # FIXME: Placeholder
-'''
-=======
->>>>>>> 0b207877
 
 @app.route('/status/')
 def bcawCheckAllTaskStatus():

--- conflicted
+++ resolved
@@ -1,21 +1,4 @@
-<<<<<<< HEAD
-#!/usr/bin/python
-# coding=UTF-8
-#
-# DIMAC (Disk Image Access for the Web)
-# Copyright (C) 2014
-# All rights reserved.
-#
-# This code is distributed under the terms of the GNU General Public
-# License, Version 3. See the text file "COPYING" for further details
-# about the terms of this license.
-#
-# This is a python script to populate the database
-
-from flask import Flask
-=======
 from flask import Flask, render_template, url_for, Response
->>>>>>> b883fd28
 from flask.ext.sqlalchemy import SQLAlchemy
 
 app = Flask(__name__)
